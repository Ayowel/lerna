import assert from "assert";
import path from "path";

import PackageUtilities from "../src/PackageUtilities";
import Package from "../src/Package";
import Repository from "../src/Repository";
import initFixture from "./_initFixture";

describe("PackageUtilities", () => {
  let testDir;

  beforeEach((done) => {
    testDir = initFixture("PackageUtilities/basic", done);
  });

  describe(".getPackagesPath()", () => {
    it("should append the packages path to the repo path given", () => {
      assert.equal(
        PackageUtilities.getPackagesPath("/path/to/repo"),
        path.join("/path/to/repo/packages")
      );
    });
  });

  describe(".getPackagePath()", () => {
    it("should append the package path to the packages path given", () => {
      assert.equal(
        PackageUtilities.getPackagePath("/path/to/repo/packages", "my-package"),
        path.join("/path/to/repo/packages/my-package")
      );
    });
  });

  describe(".getPackageConfigPath()", () => {
    it("should append the package config path to the packages path given", () => {
      assert.equal(
        PackageUtilities.getPackageConfigPath("/path/to/repo/packages", "my-package"),
        path.join("/path/to/repo/packages/my-package/package.json")
      );
    });
  });

  describe(".getPackageConfig()", () => {
    it("should get the config file for the given package in the given packages directory", () => {
      const fixture = path.join(testDir, "packages");

      assert.deepEqual(
        PackageUtilities.getPackageConfig(fixture, "package-1"),
        {
          name: "package-1",
          version: "1.0.0"
        }
      );
    });
  });

  describe(".getPackages()", () => {
    it("should collect all the packages from the given packages directory", () => {
      const fixture = path.join(testDir, "packages");
      const result = PackageUtilities.getPackages(new Repository);

      assert.equal(result.length, 4);
      assert(result[0] instanceof Package);
      assert.equal(result[0].name, "package-1");
      assert.equal(result[0].version, "1.0.0");
      assert.equal(result[0].location, path.join(fixture, "package-1"));
    });
  });

  describe("._filterPackages()", () => {
    let packages;

    beforeEach((done) => {
      initFixture("PackageUtilities/filtering", () => {
        packages = PackageUtilities.getPackages(new Repository);
        done();
      });
    });

    it("should throw when --scope is given but empty", () => {
      assert.throws(() => {
        PackageUtilities._filterPackages(packages, "");
      });
    });

    it("should throw when --scope is given but excludes all packages", () => {
      assert.throws(() => {
        PackageUtilities._filterPackages(packages, "no-matchy");
      });
    });

    it("should properly restrict the package scope", () => {
      assert.deepEqual(
        PackageUtilities._filterPackages(packages, "package-3").map((pkg) => pkg.name),
        ["package-3"]
      );
    });

    it("should properly restrict the package scope with a glob", () => {
      assert.deepEqual(
        PackageUtilities._filterPackages(packages, "package-a-*").map((pkg) => pkg.name),
        ["package-a-1", "package-a-2"]
      );
    });

    it("should properly filter packages by negating the glob", () => {
      assert.deepEqual(
        PackageUtilities._filterPackages(packages, "package-3", true).map((pkg) => pkg.name),
        ["package-4", "package-a-1", "package-a-2"]
      );
      assert.deepEqual(
        PackageUtilities._filterPackages(packages, "package-a-?", true).map((pkg) => pkg.name),
        ["package-3", "package-4"]
      );
    });
  });

  describe(".topologicallyBatchPackages()", () => {
    let packages;

    beforeEach((done) => {
      initFixture("PackageUtilities/toposort", () => {
        packages = PackageUtilities.getPackages(new Repository);
        done();
      });
    });

    it("should batch roots, then internal/leaf nodes, then cycles", () => {
      assert.deepEqual(
        PackageUtilities.topologicallyBatchPackages(packages).map((batch) => batch.map((pkg) => pkg.name)),
        [
          ["package-dag-1", "package-standalone"],
          ["package-dag-2a", "package-dag-2b"],
          ["package-dag-3"],
          ["package-cycle-1"],
          ["package-cycle-2", "package-cycle-extraneous"]
        ]
      );
    });
  });

<<<<<<< HEAD
  describe(".runParallelBatches()", () => {
    const batches = [
      [ 1 ],
      [ 2, 3 ],
      [ 4, 5, 6 ],
      [ 7, 8, 9, 10 ]
    ];

    const taskOrdering = [];

    it("should run batches serially", () => {
      PackageUtilities.runParallelBatches(batches, (n) => (cb) => {
        taskOrdering.push(n);
        cb();
      }, 1, (err) => {
        assert(!err);
        assert.equal(taskOrdering.length, 10);
        assert.deepEqual([
          taskOrdering.slice(0, 1).sort(),
          taskOrdering.slice(1, 3).sort(),
          taskOrdering.slice(3, 6).sort(),
          taskOrdering.slice(6, 10).sort()
        ], batches);
=======
  describe(".filterPackages()", () => {
    let packages;

    beforeEach((done) => {
      initFixture("PackageUtilities/filtering", () => {
        packages = PackageUtilities.getPackages(new Repository);
        done();
      });
    });

    it("should filter --scoped packages", () => {
      const flags = { scope: "package-a-*"};
      assert.deepEqual(
        PackageUtilities.filterPackages(packages, flags).map((pkg) => pkg.name),
        ["package-a-1", "package-a-2"]
      );
    });

    it("should filter --ignored packages", () => {
      const flags = { ignore: "package-@(2|3|4)"};
      assert.deepEqual(
        PackageUtilities.filterPackages(packages, flags).map((pkg) => pkg.name),
        ["package-a-1", "package-a-2"]
      );
    });

    it("should filter --ignored  and --scoped packages", () => {
      const flags = { scope: "package-a-*", ignore: "package-a-2"};
      assert.deepEqual(
        PackageUtilities.filterPackages(packages, flags).map((pkg) => pkg.name),
        ["package-a-1"]
      );
    });

    it("should throw when --scoped and --ignored filters exclud all packages", () => {
      const flags = { scope: "package-a-*", ignore: "package-a-@(1|2)"};
      assert.throws(() => {
        PackageUtilities.filterPackages(packages, flags);
>>>>>>> 2db4adc1
      });
    });
  });
});<|MERGE_RESOLUTION|>--- conflicted
+++ resolved
@@ -139,7 +139,7 @@
     });
   });
 
-<<<<<<< HEAD
+
   describe(".runParallelBatches()", () => {
     const batches = [
       [ 1 ],
@@ -163,7 +163,10 @@
           taskOrdering.slice(3, 6).sort(),
           taskOrdering.slice(6, 10).sort()
         ], batches);
-=======
+      });
+    });
+  });
+
   describe(".filterPackages()", () => {
     let packages;
 
@@ -202,7 +205,6 @@
       const flags = { scope: "package-a-*", ignore: "package-a-@(1|2)"};
       assert.throws(() => {
         PackageUtilities.filterPackages(packages, flags);
->>>>>>> 2db4adc1
       });
     });
   });
